import asyncio
from typing import Mapping, Optional

from models.flags import AuthFlags, CategoryFlag
from models.response_models import ResponseHeader, ResponseBody
from models.request_model import BaseHeaderComponent, BaseAuthComponent
from models.typing import ProtocolComponent

from server.comms_utils.incoming import process_component
from server.dependencies import ServerSingletonsRegistry
from server.errors import InvalidAuthSemantic, UnsupportedOperation
from server.typing import AuthSubhandler

__all__ = ('top_auth_handler',)


async def top_auth_handler(stream_reader: asyncio.StreamReader,
                           header_component: BaseHeaderComponent,
<<<<<<< HEAD
                           dependency_registry: ServerSingletonsRegistry,
=======
                           server_singleton_registry: ServerSingletonsRegistry,
>>>>>>> 0808845b
                           subhandler_mapping: Mapping[AuthFlags, AuthSubhandler]) -> tuple[ResponseHeader, Optional[ResponseBody]]:
    '''Entrypoint for handling `AUTH` operations over a stream. Performs authentication, validation, and dispatches to the appropriate subhandler.

    Args:
        stream_reader (asyncio.StreamReader): Stream reader from which request components are read.
        header_component (BaseHeaderComponent): Parsed header containing sizes and metadata for auth and permission components.
        server_singleton_registry (ServerSingletonsRegistry): Registry providing server configuration and singleton dependencies required for handling.

    Returns:
        tuple[ResponseHeader,Optional[ResponseBody]]: Response header and optional response body resulting from the permission operation.

    Raises:
        InvalidHeaderSemantic: If either auth or permission components are missing in the header.
        SlowStreamRate: If reading the auth component times out.
        InvalidAuthSemantic: If the auth component fails validation or is malformed.
        UnsupportedOperation: If the requested permission subcategory is not supported.
    '''
    if not header_component.auth_size:
        raise InvalidAuthSemantic('Missing auth component in header, and no unauthenticated operation requested')

<<<<<<< HEAD
    auth_component: ProtocolComponent  = await process_component(n_bytes=header_component.auth_size,
                                                                 reader=reader,
                                                                 component_type='auth',
                                                                 timeout=dependency_registry.server_config.read_timeout)
    assert isinstance(auth_component, BaseAuthComponent) 

=======
    auth_component: BaseAuthComponent  = await process_component(n_bytes=header_component.auth_size,
                                                                 reader=stream_reader,
                                                                 component_type=BaseAuthComponent,
                                                                 timeout=server_singleton_registry.server_config.read_timeout)
>>>>>>> 0808845b
    if header_component.subcategory not in AuthFlags._value2member_map_:    # R level function name, absolutely vile.
        raise UnsupportedOperation(f'Unsupported operation for category: {CategoryFlag.AUTH._name_}')
    
    # Delegate actual handling to defined functions/coroutines
    assert isinstance(header_component.subcategory, AuthFlags)
    subhandler = subhandler_mapping[header_component.subcategory]

    header, body = await subhandler(header_component=header_component,
                                    auth_component=auth_component)
    return header, body<|MERGE_RESOLUTION|>--- conflicted
+++ resolved
@@ -16,11 +16,7 @@
 
 async def top_auth_handler(stream_reader: asyncio.StreamReader,
                            header_component: BaseHeaderComponent,
-<<<<<<< HEAD
-                           dependency_registry: ServerSingletonsRegistry,
-=======
                            server_singleton_registry: ServerSingletonsRegistry,
->>>>>>> 0808845b
                            subhandler_mapping: Mapping[AuthFlags, AuthSubhandler]) -> tuple[ResponseHeader, Optional[ResponseBody]]:
     '''Entrypoint for handling `AUTH` operations over a stream. Performs authentication, validation, and dispatches to the appropriate subhandler.
 
@@ -41,19 +37,10 @@
     if not header_component.auth_size:
         raise InvalidAuthSemantic('Missing auth component in header, and no unauthenticated operation requested')
 
-<<<<<<< HEAD
-    auth_component: ProtocolComponent  = await process_component(n_bytes=header_component.auth_size,
-                                                                 reader=reader,
-                                                                 component_type='auth',
-                                                                 timeout=dependency_registry.server_config.read_timeout)
-    assert isinstance(auth_component, BaseAuthComponent) 
-
-=======
     auth_component: BaseAuthComponent  = await process_component(n_bytes=header_component.auth_size,
                                                                  reader=stream_reader,
                                                                  component_type=BaseAuthComponent,
                                                                  timeout=server_singleton_registry.server_config.read_timeout)
->>>>>>> 0808845b
     if header_component.subcategory not in AuthFlags._value2member_map_:    # R level function name, absolutely vile.
         raise UnsupportedOperation(f'Unsupported operation for category: {CategoryFlag.AUTH._name_}')
     
